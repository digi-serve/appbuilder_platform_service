--- conflicted
+++ resolved
@@ -1342,39 +1342,26 @@
             }
 
             if (field) {
-<<<<<<< HEAD
-               columnName = this.PK();
-               operator =
-                  condition.rule == "contain_current_user" ? "IN" : "NOT IN";
-               value = `(SELECT \`${this.object.name}\`
-                        FROM \`${field.joinTableName()}\`
-                        WHERE \`USER\` IN ('${userData.username}'))`;
-=======
                // Query
-               if (this.viewName) {
+               if (this.object.isQuery) {
                   columnName = `JSON_SEARCH(JSON_EXTRACT(\`${
                      field.alias
                   }.${field.relationName()}\`, '$[*].id'), 'one', '${
                      userData.username
                   }')`;
                   operator =
-                     condition.rule == "contain_current_user"
-                        ? "IS"
-                        : "IS NOT";
+                     condition.rule == "contain_current_user" ? "IS" : "IS NOT";
                   value = "NULL";
                }
                // Object
                else {
-                  columnName = this.PK();
+                  columnName = this.object.PK();
                   operator =
-                     condition.rule == "contain_current_user"
-                        ? "IN"
-                        : "NOT IN";
+                     condition.rule == "contain_current_user" ? "IN" : "NOT IN";
                   value = `(SELECT \`${this.object.name}\`
                            FROM \`${field.joinTableName()}\`
                            WHERE \`USER\` IN ('${userData.username}'))`;
                }
->>>>>>> 0292c0d3
             }
             break;
 
