--- conflicted
+++ resolved
@@ -1291,44 +1291,54 @@
             break;
 
          case "contain_current_user":
-            // columnName = `JSON_SEARCH(JSON_EXTRACT(${columnName}, '$[*].id'), 'one', '${userData.username}')`;
-            // operator = "IS NOT";
-            // value = "NULL";
-            // break;
-            operator = "IN";
-
-            // If we have access to the userData.username
-            if (userData.username) {
-               value = `( "${userData.username}" )`;
-            } else {
-               // if we wanted contains_current_user, but there wasn't a
-               // uservalue provided, then we want to make sure this
-               // condition doesn't return anything
-               //
-               // send a false by resetting the whereRaw to a fixed value.
-               // any future attempts to replace this will be ignored.
-               whereRaw = " 1=0 ";
-            }
-            break;
-
          case "not_contain_current_user":
-            // columnName = `JSON_SEARCH(JSON_EXTRACT(${columnName}, '$[*].id'), 'one', '${userData.username}')`;
-            // operator = "IS";
-            // value = "NULL";
-            // break;
-            operator = "NOT IN";
-
-            // If we have access to the userData.username
-            if (userData.username) {
-               value = `( "${userData.username}" )`;
-            } else {
-               // if we wanted not_contains_current_user, but there wasn't a
-               // uservalue provided, then we want to make sure this
-               // condition isn't limited by the lack of a username
-               //
-               // send a true by resetting the whereRaw to a fixed value.
-               // any future attempts to replace this will be ignored.
-               whereRaw = " 1=1 ";
+            if (!userData.username) {
+               if (condition.key == "contain_current_user") {
+                  // if we wanted contains_current_user, but there wasn't a
+                  // uservalue provided, then we want to make sure this
+                  // condition doesn't return anything
+                  //
+                  // send a false by resetting the whereRaw to a fixed value.
+                  // any future attempts to replace this will be ignored.
+                  whereRaw = " 1=0 ";
+               }
+               else if (condition.key == "not_contain_current_user") {
+                  // if we wanted not_contains_current_user, but there wasn't a
+                  // uservalue provided, then we want to make sure this
+                  // condition isn't limited by the lack of a username
+                  //
+                  // send a true by resetting the whereRaw to a fixed value.
+                  // any future attempts to replace this will be ignored.
+                  whereRaw = " 1=1 ";
+               }
+               break;
+            }
+
+             // Pull ABUserField when condition.key does not be .id of ABField
+             if (field == null) {
+               field = this.fields((f) => {
+                  let condKey = (condition.key || "").replace(/`/g, "");
+
+                  return (
+                     condKey == f.columnName ||
+                     condKey ==
+                        `${f.dbPrefix()}.${f.columnName}`.replace(
+                           /`/g,
+                           ""
+                        )
+                  );
+               })[0];
+            }
+
+            if (field) {
+               columnName = this.PK();
+               operator =
+                  condition.rule == "contain_current_user"
+                     ? "IN"
+                     : "NOT IN";
+               value = `(SELECT \`${this.object.name}\`
+                        FROM \`${field.joinTableName()}\`
+                        WHERE \`USER\` IN ('${userData.username}'))`;
             }
             break;
 
@@ -1395,91 +1405,6 @@
                      .map(function (v) {
                         return quoteMe(v);
                      })
-<<<<<<< HEAD
-                     .join(" AND ");
-                  break;
-
-               case "is_current_user":
-                  operator = "=";
-                  value = quoteMe(userData.username);
-                  break;
-
-               case "is_not_current_user":
-                  operator = "<>";
-                  value = quoteMe(userData.username);
-                  break;
-
-               case "contain_current_user":
-               case "not_contain_current_user":
-                  // Pull ABUserField when condition.key does not be .id of ABField
-                  if (field == null) {
-                     field = this.fields((f) => {
-                        let condKey = (condition.key || "").replace(/`/g, "");
-
-                        return (
-                           condKey == f.columnName ||
-                           condKey ==
-                              `${f.dbPrefix()}.${f.columnName}`.replace(
-                                 /`/g,
-                                 ""
-                              )
-                        );
-                     })[0];
-                  }
-
-                  if (field) {
-                     columnName = this.PK();
-                     operator =
-                        condition.rule == "contain_current_user"
-                           ? "IN"
-                           : "NOT IN";
-                     value = `(SELECT \`${this.object.name}\`
-                              FROM \`${field.joinTableName()}\`
-                              WHERE \`USER\` IN ('${userData.username}'))`;
-                  }
-                  break;
-
-               case "is_null":
-                  operator = "IS NULL";
-                  value = "";
-                  break;
-
-               case "is_not_null":
-                  operator = "IS NOT NULL";
-                  value = "";
-                  break;
-
-               case "in":
-                  operator = "IN";
-
-                  // If condition.value is MySQL query command - (SELECT .. FROM ?)
-                  if (
-                     typeof condition.value == "string" &&
-                     RegExp("^[(].*[)]$").test(condition.value)
-                  ) {
-                     value = condition.value;
-                  }
-                  // if we wanted an IN clause, but there were no values sent, then we
-                  // want to make sure this condition doesn't return anything
-                  else if (
-                     Array.isArray(condition.value) &&
-                     condition.value.length > 0
-                  ) {
-                     value =
-                        "(" +
-                        condition.value
-                           .map(function (v) {
-                              return quoteMe(v);
-                           })
-                           .join(", ") +
-                        ")";
-                  } else {
-                     // send a false by resetting the whereRaw to a fixed value.
-                     // any future attempts to replace this will be ignored.
-                     whereRaw = " 1=0 ";
-                  }
-                  break;
-=======
                      .join(", ") +
                   ")";
             } else {
@@ -1502,7 +1427,6 @@
             value = `NOW() AND DATE_ADD(NOW(), INTERVAL ${condition.value} DAY)`;
             break;
       }
->>>>>>> a1d023dd
 
       // update our where statement:
       if (columnName && operator) {
